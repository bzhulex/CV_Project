--- conflicted
+++ resolved
@@ -276,13 +276,9 @@
       <p>
         As we discussed earlier, it is necessary to classify and summarize videos with high accuracy, 
         as the amount of video content available and consumed on social media platforms has grown 
-<<<<<<< HEAD
         exponentially in the past decade. Our results for both PCC and Color Moment as well as Edge-Aware Clustering show fair accuracy, averaging 44.3% accuracy across both videos. While Edge-Aware Clustering showed a slight improvement in average accuracy, Bommisetty et al. propose that PCC and Color Moment should be the better performer due to the compounding benifits from linear transformation variance. We theorize that this is due to testing on a dataset consiting of 2 videos, if a greater number of videos were tested the improved accuracy of PCC should reveal itself. In both methods, we used the keyframe annotations from the dataset as ground truth keyframes in order to compute the accuracy, recall, precision, and F-score for each algorithm. Possible routes of improvement might be to expand our datasets 
         to longer videos to examine any differences in performance. Another idea could be to run our methods 
         on a large selection of smaller videos and run clustering algorithms on the extracted frames to
-=======
-        exponentially in the past decade. Our results with both PPC and Color Moment as well as Edge-Aware Clustering show fair accuracy, averaging 44.3% accuracy across both videos. While Edge-Aware Clustering showed a slight improvement in average accuracy, Bommisetty et al. propose that PCC and Color Moment should be the better performer due to the compounding benifits from linear transformation variance. We theorize that this is due to testing on a dataset consiting of 2 videos, if a greater number of videos were tested the improved accuracy of PCC should reveal itself. In both methods, we used the keyframe annotations from the dataset as ground truth keyframes in order to computer the accuracy, recall, precision, and figure of merit (F-score) score for each algorithm. Possible routes of improvement might be to expand our datasets to longer videos to examine any differences in performance. Another idea could be to run our methods on a large selection of smaller videos and run clustering algorithms on the extracted frames to
->>>>>>> f901b9e5
         attempt classification.
       </p>
     <br>
